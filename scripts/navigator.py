#!/usr/bin/env python

import rospy
from nav_msgs.msg import OccupancyGrid, MapMetaData, Path
from geometry_msgs.msg import Twist, PoseArray, Pose2D, PoseStamped
from std_msgs.msg import Float32MultiArray, String
import tf
import numpy as np
from numpy import linalg
from utils import wrapToPi
from planners import AStar, compute_smoothed_traj
from grids import StochOccupancyGrid2D
import scipy.interpolate
import matplotlib.pyplot as plt
from controllers import PoseController, TrajectoryTracker, HeadingController
from enum import Enum

from dynamic_reconfigure.server import Server
from asl_turtlebot.cfg import NavigatorConfig

# state machine modes, not all implemented
class Mode(Enum):
    IDLE = 0
    ALIGN = 1
    TRACK = 2
    PARK = 3

class Navigator:
    """
    This node handles point to point turtlebot motion, avoiding obstacles.
    It is the sole node that should publish to cmd_vel
    """
    def __init__(self):
        rospy.init_node('turtlebot_navigator', anonymous=True)
        self.mode = Mode.IDLE

        # current state
        self.x = 0.0
        self.y = 0.0
        self.theta = 0.0

        # goal state
        self.x_g = None
        self.y_g = None
        self.theta_g = None

        self.th_init = 0.0

        # map parameters
        self.map_width = 0
        self.map_height = 0
        self.map_resolution = 0
        self.map_origin = [0,0]
        self.map_probs = []
        self.occupancy = None
        self.occupancy_updated = False

        # plan parameters
        self.plan_resolution =  0.1
        self.plan_horizon = 15

        # time when we started following the plan
        self.current_plan_start_time = rospy.get_rostime()
        self.current_plan_duration = 0
        self.plan_start = [0.,0.]
        
        # Robot limits
        self.v_max = 0.2    # maximum velocity
        self.om_max = 0.4   # maximum angular velocity

        self.v_des = 0.12   # desired cruising velocity
        self.theta_start_thresh = 0.5   # threshold in theta to start moving forward when path-following
        self.start_pos_thresh = 0.2     # threshold to be far enough into the plan to recompute it

        # threshold at which navigator switches from trajectory to pose control
        self.near_thresh = 0.2
        self.at_thresh = 0.02
        self.at_thresh_theta = 0.1

        # trajectory smoothing
        self.spline_alpha = 0.05
        self.traj_dt = 0.1

        # trajectory tracking controller parameters
        self.kpx = 0.5
        self.kpy = 0.5
        self.kdx = 1.5
        self.kdy = 1.5

        # heading controller parameters
        self.kp_th = 1.

        self.traj_controller = TrajectoryTracker(self.kpx, self.kpy, self.kdx, self.kdy, self.v_max, self.om_max)
        self.pose_controller = PoseController(0., 0., 0., self.v_max, self.om_max)
        self.heading_controller = HeadingController(self.kp_th, self.om_max)

        self.nav_planned_path_pub = rospy.Publisher('/planned_path', Path, queue_size=10)
        self.nav_smoothed_path_pub = rospy.Publisher('/cmd_smoothed_path', Path, queue_size=10)
        self.nav_vel_pub = rospy.Publisher('/cmd_vel', Twist, queue_size=10)

        self.trans_listener = tf.TransformListener()

        self.cfg_srv = Server(NavigatorConfig, self.dyn_cfg_callback)

        rospy.Subscriber('/map', OccupancyGrid, self.map_callback)
        rospy.Subscriber('/map_metadata', MapMetaData, self.map_md_callback)
        rospy.Subscriber('/cmd_nav', Pose2D, self.cmd_nav_callback)
        print "finished init"
        
    def dyn_cfg_callback(self, config, level):
        rospy.loginfo("Reconfigure Request: k1:{k1}, k2:{k2}, k3:{k3}".format(**config))
        self.pose_controller.k1 = config["k1"]
        self.pose_controller.k2 = config["k2"]
        self.pose_controller.k3 = config["k3"]
        return config

    def cmd_nav_callback(self, data):
        """
        loads in goal if different from current goal, and replans
        """
        if data.x != self.x_g or data.y != self.y_g or data.theta != self.theta_g:
            self.x_g = data.x
            self.y_g = data.y
            self.theta_g = data.theta
            self.replan()

    def map_md_callback(self, msg):
        """
        receives maps meta data and stores it
        """
        self.map_width = msg.width
        self.map_height = msg.height
        self.map_resolution = msg.resolution
        self.map_origin = (msg.origin.position.x,msg.origin.position.y)

    def map_callback(self,msg):
        """
        receives new map info and updates the map
        """
        self.map_probs = msg.data
        # if we've received the map metadata and have a way to update it:
        if self.map_width>0 and self.map_height>0 and len(self.map_probs)>0:
            self.occupancy = StochOccupancyGrid2D(self.map_resolution,
                                                  self.map_width,
                                                  self.map_height,
                                                  self.map_origin[0],
                                                  self.map_origin[1],
                                                  8,
                                                  self.map_probs)
            if self.x_g is not None:
                # if we have a goal to plan to, replan
                rospy.loginfo("replanning because of new map")
                self.replan() # new map, need to replan

    def shutdown_callback(self):
        """
        publishes zero velocities upon rospy shutdown
        """
        cmd_vel = Twist()
        cmd_vel.linear.x = 0.0
        cmd_vel.angular.z = 0.0
        self.nav_vel_pub.publish(cmd_vel)


    def near_goal(self):
        """
        returns whether the robot is close enough in position to the goal to
        start using the pose controller
        """
        return (abs(self.x-self.x_g)<self.near_thresh and abs(self.y-self.y_g)<self.near_thresh)

    def at_goal(self):
        """
        returns whether the robot has reached the goal position with enough
        accuracy to return to idle state
        """
        return (abs(self.x-self.x_g)<self.at_thresh and abs(self.y-self.y_g)<self.at_thresh
                    and abs(wrapToPi(self.theta - self.theta_g))<self.at_thresh_theta)

    def aligned(self):
        """
        returns whether robot is aligned with starting direction of path
        (enough to switch to tracking controller)
        """
<<<<<<< HEAD
        return (abs(wrapToPi(self.theta - self.th_init)) < THETA_START_THRESH)

    def close_to_plan_start(self):
        return (abs(self.x - self.plan_start[0])<START_POS_THRESH
                    and abs(self.y - self.plan_start[1])<START_POS_THRESH)
=======
        return (abs(wrapToPi(self.theta - self.th_init)) < self.theta_start_thresh)
        
    def close_to_plan_start(self):
        return (abs(self.x - self.plan_start[0])<self.start_pos_thresh 
                    and abs(self.y - self.plan_start[1])<self.start_pos_thresh)
>>>>>>> a6cb05c1

    def snap_to_grid(self, x):
        return (self.plan_resolution*round(x[0]/self.plan_resolution), self.plan_resolution*round(x[1]/self.plan_resolution))

    def switch_mode(self, new_mode):
        rospy.loginfo("Switching from %s -> %s", self.mode, new_mode)
        self.mode = new_mode

    def publish_planned_path(self, path):
        # publish planned plan for visualization
        path_msg = Path()
        path_msg.header.frame_id = 'map'
        for state in path:
            pose_st = PoseStamped()
            pose_st.pose.position.x = state[0]
            pose_st.pose.position.y = state[1]
            pose_st.pose.orientation.w = 1
            pose_st.header.frame_id = 'map'
            path_msg.poses.append(pose_st)
        self.nav_planned_path_pub.publish(path_msg)

    def publish_smoothed_path(self, traj):
        # publish planned plan for visualization
        path_msg = Path()
        path_msg.header.frame_id = 'map'
        for i in range(traj.shape[0]):
            pose_st = PoseStamped()
            pose_st.pose.position.x = traj[i,0]
            pose_st.pose.position.y = traj[i,1]
            pose_st.pose.orientation.w = 1
            pose_st.header.frame_id = 'map'
            path_msg.poses.append(pose_st)
        self.nav_smoothed_path_pub.publish(path_msg)

    def publish_control(self):
        """
        Runs appropriate controller depending on the mode. Assumes all controllers
        are all properly set up / with the correct goals loaded
        """
        t = (rospy.get_rostime()-self.current_plan_start_time).to_sec()
        t = max(0.0, t) # clip negative time to 0

        if self.mode == Mode.PARK:
            V, om = self.pose_controller.compute_control(self.x, self.y, self.theta, t)
        elif self.mode == Mode.TRACK:
            V, om = self.traj_controller.compute_control(self.x, self.y, self.theta, t)
        elif self.mode == Mode.ALIGN:
            V, om = self.heading_controller.compute_control(self.x, self.y, self.theta, t)
        else:
            V = 0.
            om = 0.

        cmd_vel = Twist()
        cmd_vel.linear.x = V
        cmd_vel.angular.z = om
        self.nav_vel_pub.publish(cmd_vel)

    def replan(self):
        """
        loads goal into pose controller
        runs planner based on current pose
        if plan long enough to track:
            smooths resulting traj, loads it into traj_controller
            sets self.current_plan_start_time
            sets mode to ALIGN
        else:
            sets mode to PARK
        """
        # makes sure we have a map
        if not self.occupancy:
            rospy.loginfo("Navigator: replanning canceled, waiting for occupancy map.")
            self.switch_mode(Mode.IDLE)
            return

        state_min = self.snap_to_grid((-self.plan_horizon, -self.plan_horizon))
        state_max = self.snap_to_grid((self.plan_horizon, self.plan_horizon))
        x_init = self.snap_to_grid((self.x, self.y))
        self.plan_start = x_init
        x_goal = self.snap_to_grid((self.x_g, self.y_g))
        problem = AStar(state_min,state_max,x_init,x_goal,self.occupancy,self.plan_resolution)

        rospy.loginfo("Navigator: computing navigation plan")
        success =  problem.solve()
        if not success:
            rospy.loginfo("Planning failed")
            return
        rospy.loginfo("Planning Succeeded")

        # planning successful, so set up the controllers and switch to the right mode:

        self.pose_controller.load_goal(self.x_g, self.y_g, self.theta_g)

        planned_path = problem.path
        self.publish_planned_path(planned_path)
        if len(planned_path) < 4:
            rospy.loginfo("Path too short to track")
            self.switch_mode(Mode.PARK)
            return

        traj, t = compute_smoothed_traj(planned_path, self.v_des, self.spline_alpha, self.traj_dt)

        self.traj_controller.load_traj(t, traj)
        self.publish_smoothed_path(traj)

        self.current_plan_start_time = rospy.get_rostime()
        self.current_plan_duration = t[-1]

        self.th_init = traj[0,4]
        self.heading_controller.load_goal(self.th_init)

        if not self.aligned():
            rospy.loginfo("Not aligned with start direction")
            self.switch_mode(Mode.ALIGN)
            return

        rospy.loginfo("Ready to track")
        self.switch_mode(Mode.TRACK)

    def run(self):
        rate = rospy.Rate(10) # 10 Hz
        while not rospy.is_shutdown():
            # try to get state information to update self.x, self.y, self.theta
            try:
                (translation,rotation) = self.trans_listener.lookupTransform('/map', '/base_footprint', rospy.Time(0))
                self.x = translation[0]
                self.y = translation[1]
                euler = tf.transformations.euler_from_quaternion(rotation)
                self.theta = euler[2]
            except (tf.LookupException, tf.ConnectivityException, tf.ExtrapolationException) as e:
                self.current_plan = []
                rospy.loginfo("Navigator: waiting for state info")
                self.switch_mode(Mode.IDLE)
                print e
                pass

            # STATE MACHINE LOGIC
            # some transitions handled by callbacks
            if self.mode == Mode.IDLE:
                pass
            elif self.mode == Mode.ALIGN:
                if self.aligned():
                    self.current_plan_start_time = rospy.get_rostime()
                    self.switch_mode(Mode.TRACK)
            elif self.mode == Mode.TRACK:
                if self.near_goal():
                    self.switch_mode(Mode.PARK)
                elif not self.close_to_plan_start():
                    rospy.loginfo("replanning because far from start")
                    self.replan()
                elif (rospy.get_rostime() - self.current_plan_start_time).to_sec() > self.current_plan_duration:
                    rospy.loginfo("replanning because out of time")
                    self.replan() # we aren't near the goal but we thought we should have been, so replan
            elif self.mode == Mode.PARK:
                if self.at_goal():
                    # forget about goal:
                    self.x_g = None
                    self.y_g = None
                    self.theta_g = None
                    self.switch_mode(Mode.IDLE)

            self.publish_control()
            rate.sleep()

if __name__ == '__main__':    
    nav = Navigator()
    rospy.on_shutdown(nav.shutdown_callback)
    nav.run()<|MERGE_RESOLUTION|>--- conflicted
+++ resolved
@@ -182,19 +182,11 @@
         returns whether robot is aligned with starting direction of path
         (enough to switch to tracking controller)
         """
-<<<<<<< HEAD
-        return (abs(wrapToPi(self.theta - self.th_init)) < THETA_START_THRESH)
-
-    def close_to_plan_start(self):
-        return (abs(self.x - self.plan_start[0])<START_POS_THRESH
-                    and abs(self.y - self.plan_start[1])<START_POS_THRESH)
-=======
         return (abs(wrapToPi(self.theta - self.th_init)) < self.theta_start_thresh)
         
     def close_to_plan_start(self):
         return (abs(self.x - self.plan_start[0])<self.start_pos_thresh 
                     and abs(self.y - self.plan_start[1])<self.start_pos_thresh)
->>>>>>> a6cb05c1
 
     def snap_to_grid(self, x):
         return (self.plan_resolution*round(x[0]/self.plan_resolution), self.plan_resolution*round(x[1]/self.plan_resolution))
